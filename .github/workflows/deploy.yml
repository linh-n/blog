<<<<<<< HEAD
name: Deploy
=======
name: Deploy to Cloudflare Pages
>>>>>>> dcea9ab4
on:
  push:
    branches:
      - master
      - dev

jobs:
  deploy:
    name: Deploy
    runs-on: ubuntu-latest
    env:
<<<<<<< HEAD
      HUGO_CACHEDIR: /tmp/hugo_cache
=======
      HUGO_CACHE_DIR: /tmp/hugo_cache
>>>>>>> dcea9ab4
      WRANGLER_VERSION: 3.90.0
    concurrency:
      group: ${{ github.workflow }}-${{ github.ref }}
    steps:
      - uses: actions/checkout@v4
        with:
          submodules: true
          fetch-depth: 0

      - name: Setup Hugo
        uses: peaceiris/actions-hugo@v3
        with:
          hugo-version: latest
          extended: true

      - uses: actions/cache@v4
        with:
          path: ${{ env.HUGO_CACHE_DIR }}
          key: ${{ runner.os }}-hugomod-${{ hashFiles('**/go.sum') }}
          restore-keys: |
            ${{ runner.os }}-hugomod-

      - name: Build
        run: hugo --minify

      - name: Cache wrangler
        id: wrangler-cache
        uses: actions/cache@v4
        with:
          path: ~/.npm
          key: wrangler-${{ runner.os }}-${{ env.WRANGLER_VERSION }}
          restore-keys: |
            wrangler-${{ runner.os }}-${{ env.WRANGLER_VERSION }}-

      - name: Install wrangler
        run: |
<<<<<<< HEAD
          # Check if wrangler version is already installed
          installed_version=$(npx --no-install wrangler --version || true)
          
          # If the installed version does not match the specified version, install the correct version
          if [[ "$installed_version" != "${{ env.WRANGLER_VERSION }}" ]]; then
            echo "Installing wrangler version ${{ env.WRANGLER_VERSION }}"
            npm install wrangler@${{ env.WRANGLER_VERSION }}
          else
            echo "Wrangler version $installed_version already installed"
          fi
=======
          echo "Installing wrangler version ${{ env.WRANGLER_VERSION }}"
          npm install wrangler@${{ env.WRANGLER_VERSION }}
>>>>>>> dcea9ab4

      - name: Deploy to cloudflare
        uses: cloudflare/wrangler-action@v3
        with:
          apiToken: ${{ secrets.CLOUDFLARE_TOKEN }}
          accountId: ${{ secrets.CLOUDFLARE_ACCOUNT }}
          command: >
            pages deploy public --project-name=blog
            ${{ github.ref == 'refs/heads/dev' && '--branch=dev' || '' }}

      - name: Cloudflare cache purge
        if: github.ref == 'refs/heads/master'
        uses: jakejarvis/cloudflare-purge-action@master
        env:
          CLOUDFLARE_ZONE: ${{ secrets.CLOUDFLARE_ZONE }}
          CLOUDFLARE_TOKEN: ${{ secrets.CLOUDFLARE_TOKEN }}<|MERGE_RESOLUTION|>--- conflicted
+++ resolved
@@ -1,8 +1,4 @@
-<<<<<<< HEAD
-name: Deploy
-=======
 name: Deploy to Cloudflare Pages
->>>>>>> dcea9ab4
 on:
   push:
     branches:
@@ -14,11 +10,7 @@
     name: Deploy
     runs-on: ubuntu-latest
     env:
-<<<<<<< HEAD
-      HUGO_CACHEDIR: /tmp/hugo_cache
-=======
       HUGO_CACHE_DIR: /tmp/hugo_cache
->>>>>>> dcea9ab4
       WRANGLER_VERSION: 3.90.0
     concurrency:
       group: ${{ github.workflow }}-${{ github.ref }}
@@ -55,21 +47,8 @@
 
       - name: Install wrangler
         run: |
-<<<<<<< HEAD
-          # Check if wrangler version is already installed
-          installed_version=$(npx --no-install wrangler --version || true)
-          
-          # If the installed version does not match the specified version, install the correct version
-          if [[ "$installed_version" != "${{ env.WRANGLER_VERSION }}" ]]; then
-            echo "Installing wrangler version ${{ env.WRANGLER_VERSION }}"
-            npm install wrangler@${{ env.WRANGLER_VERSION }}
-          else
-            echo "Wrangler version $installed_version already installed"
-          fi
-=======
           echo "Installing wrangler version ${{ env.WRANGLER_VERSION }}"
           npm install wrangler@${{ env.WRANGLER_VERSION }}
->>>>>>> dcea9ab4
 
       - name: Deploy to cloudflare
         uses: cloudflare/wrangler-action@v3
